--- conflicted
+++ resolved
@@ -2,49 +2,7 @@
 
 AI coding assistants often struggle with outdated documentation, leading to incorrect suggestions or hallucinated code examples. Verifying AI responses against specific library versions can be time-consuming and inefficient.
 
-<<<<<<< HEAD
-## ✨ Key Features
-
-- 🌐 **Versatile Scraping:** Fetch documentation from diverse sources like websites, GitHub, npm, PyPI, or local files.
-- 🧠 **Intelligent Processing:** Automatically split content semantically and generate embeddings using your choice of models (OpenAI, Google Gemini, Azure OpenAI, AWS Bedrock, Ollama, and more).
-- 🔍 **Powerful Hybrid Search:** Combine vector similarity and full-text search across different library versions for highly relevant results.
-- 🖥️ **Web Interface:** Real-time monitoring of jobs and indexed libraries through a modern web UI with dark mode support.
-- ⚙️ **Asynchronous Job Handling:** Manage scraping and indexing tasks efficiently with a background job queue and MCP/CLI tools.
-- 💾 **Local Storage:** Leverage SQLite with `sqlite-vec` for efficient vector storage and FTS5 for robust full-text search.
-- 🐳 **Simple Deployment:** Get up and running quickly using Docker or npx.
-
-## Overview
-
-This project provides a Model Context Protocol (MCP) server designed to scrape, process, index, and search documentation for various software libraries and packages. It fetches content from specified URLs, splits it into meaningful chunks using semantic splitting techniques, generates vector embeddings using OpenAI, and stores the data in an SQLite database. The server utilizes `sqlite-vec` for efficient vector similarity search and FTS5 for full-text search capabilities, combining them for hybrid search results. It supports versioning, allowing documentation for different library versions (including unversioned content) to be stored and queried distinctly.
-
-The server exposes MCP tools for:
-
-- Starting a scraping job (`scrape_docs`): Returns a `jobId` immediately.
-- Checking job status (`get_job_status`): Retrieves the current status and progress of a specific job.
-- Listing active/completed jobs (`list_jobs`): Shows recent and ongoing jobs.
-- Cancelling a job (`cancel_job`): Attempts to stop a running or queued job.
-- Searching documentation (`search_docs`).
-- Listing indexed libraries (`list_libraries`).
-- Finding appropriate versions (`find_version`).
-- Removing indexed documents (`remove_docs`).
-- Fetching single URLs (`fetch_url`): Fetches a URL and returns its content as Markdown.
-
-## Configuration
-
-The following environment variables are supported to configure the embedding model behavior:
-
-### Embedding Model Configuration
-
-- `DOCS_MCP_EMBEDDING_MODEL`: **Optional.** Format: `provider:model_name` or just `model_name` (defaults to `text-embedding-3-small`). Supported providers and their required environment variables:
-
-  - `openai` (default): Uses OpenAI's embedding models
-
-    - `OPENAI_API_KEY`: **Required.** Your OpenAI API key
-    - `OPENAI_ORG_ID`: **Optional.** Your OpenAI Organization ID
-    - `OPENAI_API_BASE`: **Optional.** Custom base URL for OpenAI-compatible APIs (e.g., Ollama, Azure OpenAI)
-=======
 The **Docs MCP Server** addresses these challenges by providing a personal, always-current knowledge base for your AI assistant. It acts as a bridge, connecting your LLM directly to the **latest official documentation** from thousands of software libraries.
->>>>>>> f81b2be7
 
 By grounding AI responses in accurate, version-aware context, the Docs MCP Server enables you to receive concise and relevant integration details and code snippets, improving the reliability and efficiency of LLM-assisted development.
 
@@ -71,6 +29,7 @@
 - **Up-to-Date Knowledge:** Fetches the latest documentation directly from the source.
 - **Version-Aware Search:** Get answers relevant to specific library versions (e.g., `react@18.2.0` vs `react@17.0.0`).
 - **Accurate Snippets:** Reduces AI hallucinations by using context from official docs.
+- **Web Interface:** Provides a easy-to-use web interface for searching and managing documentation.
 - **Broad Source Compatibility:** Scrapes websites, GitHub repos, package manager sites (npm, PyPI), and even local file directories.
 - **Intelligent Processing:** Automatically chunks documentation semantically and generates embeddings.
 - **Flexible Embedding Models:** Supports OpenAI (incl. compatible APIs like Ollama), Google Gemini/Vertex AI, Azure OpenAI, AWS Bedrock, and more.
@@ -187,7 +146,7 @@
 
 ### Option 2: Using npx
 
-This approach is useful when you need local file access (e.g., indexing documentation from your local file system). While this can also be achieved by mounting paths into a Docker container, using npx is simpler but requires a Node.js installation.
+This approach is useful when you need local file access (e.g., indexing documentation from your local file system). While this can also be achieved by mounting paths into a Docker container, using `npx` is simpler but requires a Node.js installation.
 
 1. **Ensure Node.js is installed.**
 2. **Configure your MCP settings:**
@@ -215,10 +174,26 @@
 
 3. **That's it!** The server will now be available to your AI assistant.
 
-<<<<<<< HEAD
+### Option 3: Using `npx` with HTTP Protocol
+
+Similar to Option 2, this uses `npx` to run the latest published package without needing Docker or a local clone. However, this option starts the server using the Streamable HTTP protocol instead of the default stdio, making it accessible via HTTP endpoints. This is useful if you have multiple clients, you work with multiple code assistants in parallel, or want to expose the server to other applications.
+
+1.  **Ensure Node.js is installed.**
+2.  **Run the command:**
+
+    ```bash
+    # Ensure required environment variables like OPENAI_API_KEY are set
+    `npx` --package=@arabold/docs-mcp-server docs-server --protocol http --port 8000
+    ```
+
+    - `--protocol http`: Instructs the server to use the HTTP protocol.
+    - `--port <number>`: Specifies the listening port (default: 8000).
+
+    The server will expose endpoints like `/mcp` and `/sse` on the specified port.
+
 ## Using the Web Interface
 
-You can access a web-based GUI at `http://localhost:3000` to monitor job status, view indexed libraries, and manage documentation through your browser. **Important: Use the same method (Docker or npx) for both the server and web interface to ensure access to the same indexed documentation.**
+You can access a web-based GUI at `http://localhost:3000` to manage and search library documentation through your browser. **Important: Use the same method (Docker or npx) for both the server and web interface to ensure access to the same indexed documentation.**
 
 ### Using Docker Web Interface
 
@@ -239,39 +214,15 @@
 - Map port 3000 with `-p 3000:3000`
 - Pass any configuration environment variables with `-e` flags
 
-### Using npx Web Interface
-
-If you're running the server with npx, use npx for the web interface as well:
+### Using `npx Web Interface
+
+If you're running the server with `npx`, use `npx` for the web interface as well:
 
 ```bash
 npx -y --package=@arabold/docs-mcp-server docs-web
 ```
 
-The npx approach will use the default data directory on your system (typically in your home directory), ensuring consistency between server and web interface.
-
-The web interface provides:
-
-- Live job queue monitoring with automatic updates
-- Overview of indexed libraries and their versions
-- Responsive layout with dark mode support
-=======
-### Option 3: Using npx with HTTP Protocol
-
-Similar to Option 2, this uses `npx` to run the latest published package without needing Docker or a local clone. However, this option starts the server using the Streamable HTTP protocol instead of the default stdio, making it accessible via HTTP endpoints. This is useful if you have multiple clients, you work with multiple code assistants in parallel, or want to expose the server to other applications.
-
-1.  **Ensure Node.js is installed.**
-2.  **Run the command:**
-
-    ```bash
-    # Ensure required environment variables like OPENAI_API_KEY are set
-    npx --package=@arabold/docs-mcp-server docs-server --protocol http --port 8000
-    ```
-
-    - `--protocol http`: Instructs the server to use the HTTP protocol.
-    - `--port <number>`: Specifies the listening port (default: 8000).
-
-    The server will expose endpoints like `/mcp` and `/sse` on the specified port.
->>>>>>> f81b2be7
+The `npx` approach will use the default data directory on your system (typically in your home directory), ensuring consistency between server and web interface.
 
 ## Using the CLI
 
@@ -293,15 +244,15 @@
 
 Make sure to use the same volume name (`docs-mcp-data` in this example) as you did for the server. Any of the configuration environment variables (see [Configuration](#configuration) above) can be passed using `-e` flags, just like with the server.
 
-### Using npx CLI
-
-If you're running the server with npx, use npx for the CLI as well:
+### Using `npx CLI
+
+If you're running the server with npx, use `npx` for the CLI as well:
 
 ```bash
 npx -y --package=@arabold/docs-mcp-server docs-cli <command> [options]
 ```
 
-The npx approach will use the default data directory on your system (typically in your home directory), ensuring consistency between server and CLI.
+The `npx` approach will use the default data directory on your system (typically in your home directory), ensuring consistency between server and CLI.
 
 The main commands available are:
 
